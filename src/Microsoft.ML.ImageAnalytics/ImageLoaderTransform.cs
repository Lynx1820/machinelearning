--- conflicted
+++ resolved
@@ -10,11 +10,8 @@
 using Microsoft.ML.Runtime.ImageAnalytics;
 using Microsoft.ML.Runtime.Internal.Utilities;
 using Microsoft.ML.Runtime.Model;
-<<<<<<< HEAD
-=======
 using Microsoft.ML.StaticPipe;
 using Microsoft.ML.StaticPipe.Runtime;
->>>>>>> b87ae02e
 using System;
 using System.Collections.Generic;
 using System.Drawing;
@@ -88,12 +85,8 @@
                 .MakeDataTransform(data);
         }
 
-<<<<<<< HEAD
-        public static ImageLoaderTransform Create(IHostEnvironment env, ModelLoadContext ctx)
-=======
         // Factory method for SignatureLoadModel.
         private static ImageLoaderTransform Create(IHostEnvironment env, ModelLoadContext ctx)
->>>>>>> b87ae02e
         {
             Contracts.CheckValue(env, nameof(env));
             env.CheckValue(ctx, nameof(ctx));
@@ -113,19 +106,11 @@
         }
 
         // Factory method for SignatureLoadDataTransform.
-<<<<<<< HEAD
-        public static IDataTransform Create(IHostEnvironment env, ModelLoadContext ctx, IDataView input)
-            => Create(env, ctx).MakeDataTransform(input);
-
-        // Factory method for SignatureLoadRowMapper.
-        public static IRowMapper Create(IHostEnvironment env, ModelLoadContext ctx, ISchema inputSchema)
-=======
         private static IDataTransform Create(IHostEnvironment env, ModelLoadContext ctx, IDataView input)
             => Create(env, ctx).MakeDataTransform(input);
 
         // Factory method for SignatureLoadRowMapper.
         private static IRowMapper Create(IHostEnvironment env, ModelLoadContext ctx, ISchema inputSchema)
->>>>>>> b87ae02e
             => Create(env, ctx).MakeRowMapper(inputSchema);
 
         protected override void CheckInputColumn(ISchema inputSchema, int col, int srcCol)
@@ -157,12 +142,8 @@
                 verWrittenCur: 0x00010002, // Swith from OpenCV to Bitmap
                 verReadableCur: 0x00010002,
                 verWeCanReadBack: 0x00010002,
-<<<<<<< HEAD
-                loaderSignature: LoaderSignature);
-=======
                 loaderSignature: LoaderSignature,
                 loaderAssemblyName: typeof(ImageLoaderTransform).Assembly.FullName);
->>>>>>> b87ae02e
         }
 
         protected override IRowMapper MakeRowMapper(ISchema schema)
@@ -179,17 +160,6 @@
                 _imageType = new ImageType();
                 _parent = parent;
             }
-<<<<<<< HEAD
-
-            protected override Delegate MakeGetter(IRow input, int iinfo, out Action disposer)
-            {
-                Contracts.AssertValue(input);
-                Contracts.Assert(0 <= iinfo && iinfo < _parent.ColumnPairs.Length);
-
-                disposer = null;
-                var getSrc = input.GetGetter<DvText>(ColMapNewToOld[iinfo]);
-                DvText src = default;
-=======
 
             protected override Delegate MakeGetter(IRow input, int iinfo, out Action disposer)
             {
@@ -199,7 +169,6 @@
                 disposer = null;
                 var getSrc = input.GetGetter<ReadOnlyMemory<char>>(ColMapNewToOld[iinfo]);
                 ReadOnlyMemory<char> src = default;
->>>>>>> b87ae02e
                 ValueGetter<Bitmap> del =
                     (ref Bitmap dst) =>
                     {
@@ -262,13 +231,7 @@
             var result = inputSchema.Columns.ToDictionary(x => x.Name);
             foreach (var (input, output) in Transformer.Columns)
             {
-<<<<<<< HEAD
-                var col = inputSchema.FindColumn(input);
-
-                if (col == null)
-=======
                 if (!inputSchema.TryFindColumn(input, out var col))
->>>>>>> b87ae02e
                     throw Host.ExceptSchemaMismatch(nameof(inputSchema), "input", input);
                 if (!col.ItemType.IsText || col.Kind != SchemaShape.Column.VectorKind.Scalar)
                     throw Host.ExceptSchemaMismatch(nameof(inputSchema), "input", input, TextType.Instance.ToString(), col.GetTypeString());
@@ -277,8 +240,6 @@
             }
 
             return new SchemaShape(result.Values);
-<<<<<<< HEAD
-=======
         }
 
         internal sealed class OutPipelineColumn : Scalar<UnknownSizeBitmap>
@@ -336,7 +297,6 @@
                     return new ImageLoaderEstimator(env, _relTo, cols);
                 }
             }
->>>>>>> b87ae02e
         }
     }
 }