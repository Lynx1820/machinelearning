// Licensed to the .NET Foundation under one or more agreements.
// The .NET Foundation licenses this file to you under the MIT license.
// See the LICENSE file in the project root for more information.

using Float = System.Single;

using System;
using System.Collections.Generic;
using System.IO;
using Microsoft.ML.Runtime.CommandLine;

namespace Microsoft.ML.Runtime.RunTests
{
    using Microsoft.ML.Runtime.Data;
    using Microsoft.ML.Runtime.EntryPoints;
    using Microsoft.ML.Runtime.FastTree;
    using Microsoft.ML.Runtime.FastTree.Internal;
    using System.Linq;
    using System.Runtime.InteropServices;
    using Xunit;
    using Xunit.Abstractions;
    using TestLearners = TestLearnersBase;

    /// <summary>
    /// Tests using maml commands (IDV) functionality.
    /// </summary>
    public sealed partial class TestPredictors : BaseTestPredictors
    {
        /// <summary>
        /// Get a list of datasets for binary classifier base test.
        /// </summary>
        public IList<TestDataset> GetDatasetsForBinaryClassifierBaseTest()
        {
            // MSM dataset is not yet ported.
            return new[] {
                TestDatasets.breastCancer,
                /* TestDatasets.msm */
            };
        }

        public IList<TestDataset> GetDatasetsForMulticlassClassifierTest()
        {
            return new[] {
                TestDatasets.breastCancer,
                TestDatasets.iris
            };
        }

        /// <summary>
        /// Get a list of datasets for regressor test.
        /// </summary>
        public IList<TestDataset> GetDatasetsForRegressorTest()
        {
            return new[] { TestDatasets.housing };
        }

        /// <summary>
        /// Get a list of datasets for ranking test.
        /// </summary>
        public IList<TestDataset> GetDatasetsForRankingTest()
        {
            return new[] { TestDatasets.rankingText };
        }

        /// <summary>
        /// Get a list of datasets for binary classifier base test.
        /// </summary>
        public IList<TestDataset> GetDatasetsForBinaryClassifierMoreTest()
        {
            return new[] {
                TestDatasets.breastCancerBoolLabel,
                TestDatasets.breastCancerPipeMissing,
                TestDatasets.breastCancerPipeMissingFilter,
                TestDatasets.msm
            };
        }

        /// <summary>
        /// Get a list of datasets for the WeightingPredictorsTest test.
        /// </summary>
        public IList<TestDataset> GetDatasetsForClassificationWeightingPredictorsTest()
        {
            return new[] { TestDatasets.breastCancerWeighted };
        }

        /// <summary>
        ///A test for binary classifiers
        ///</summary>
        [Fact]
        [TestCategory("Binary")]
        public void BinaryClassifierPerceptronTest()
        {
            var binaryPredictors = new[] { TestLearners.perceptron };
            var binaryClassificationDatasets = GetDatasetsForBinaryClassifierBaseTest();
            RunAllTests(binaryPredictors, binaryClassificationDatasets);
            Done();
        }

        /// <summary>
        ///A test for binary classifiers
        ///</summary>
        [Fact(Skip = "Need CoreTLC specific baseline update")]
        [TestCategory("FastRank")]
        public void EarlyStoppingTest()
        {
            RunMTAThread(() =>
            {
                var dataset = TestDatasets.msm.Clone();
                dataset.validFilename = dataset.testFilename;
                var predictor = TestLearners.fastRankClassificationPruning;
                Run_TrainTest(predictor, dataset);
            });
            Done();
        }

        /// <summary>
        /// Multiclass Logistic Regression test.
        /// </summary>
        [Fact(Skip = "Need CoreTLC specific baseline update")]
        [TestCategory("Multiclass")]
        [TestCategory("Logistic Regression")]
        public void MulticlassLRTest()
        {
            RunOneAllTests(TestLearners.multiclassLogisticRegression, TestDatasets.iris);
            RunOneAllTests(TestLearners.multiclassLogisticRegression, TestDatasets.irisLabelName);
            Done();
        }

        /// <summary>
        /// Multiclass Logistic Regression with non-negative coefficients test.
        /// </summary>
        [Fact(Skip = "Need CoreTLC specific baseline update")]
        [TestCategory("Multiclass")]
        [TestCategory("Logistic Regression")]
        public void MulticlassLRNonNegativeTest()
        {
            RunOneAllTests(TestLearners.multiclassLogisticRegressionNonNegative, TestDatasets.iris);
            Done();
        }

        [Fact(Skip = "Need CoreTLC specific baseline update")]
        [TestCategory("Multiclass")]
        [TestCategory("SDCA")]
        public void MulticlassSdcaTest()
        {
            var predictors = new[] {
                TestLearners.multiclassSdca, TestLearners.multiclassSdcaL1, TestLearners.multiclassSdcaSmoothedHinge };
            var datasets = GetDatasetsForMulticlassClassifierTest();
            RunAllTests(predictors, datasets);
            Done();
        }

        /// <summary>
        /// Multiclass Logistic Regression test with a tree featurizer.
        /// </summary>
        [Fact(Skip = "Need CoreTLC specific baseline update")]
        [TestCategory("Multiclass")]
        [TestCategory("Logistic Regression")]
        [TestCategory("FastTree")]
        public void MulticlassTreeFeaturizedLRTest()
        {
            RunMTAThread(() =>
            {
                RunOneAllTests(TestLearners.multiclassLogisticRegression, TestDatasets.irisTreeFeaturized);
                RunOneAllTests(TestLearners.multiclassLogisticRegression, TestDatasets.irisTreeFeaturizedPermuted);
            });
            Done();
        }

        [Fact(Skip = "Need CoreTLC specific baseline update")]
        [TestCategory("Multiclass")]
        [TestCategory("Evaluators")]
        public void MultiClassCVTest()
        {
            var predictor = new PredictorAndArgs
            {
                Trainer = new SubComponent("MulticlassLogisticRegression", "ot=1e-3 nt=1"),
                MamlArgs = new[]
                {
                    "loader=text{col=TextLabel:TX:0 col=Features:Num:~}",
                    "prexf=expr{col=Label:TextLabel expr={x=>single(x)>4?na(4):single(x)}}",
                    "prexf=missingvaluefilter{col=Label}",
                    "prexf=Term{col=Strat:TextLabel}",
                    "strat=Strat",
                    "evaluator=multiclass{opcs+}"
                }
            };
            Run_CV(predictor, TestDatasets.mnistTiny28, extraTag: "DifferentClassCounts");
            Done();
        }

        [Fact(Skip = "Need CoreTLC specific baseline update")]
        [TestCategory("Clustering")]
        [TestCategory("KMeans")]
        public void KMeansClusteringTest()
        {
            var predictors = new[] { TestLearners.KMeansDefault, TestLearners.KMeansInitPlusPlus, TestLearners.KMeansInitRandom };
            var datasets = new[] { TestDatasets.adult, TestDatasets.mnistTiny28 };
            RunAllTests(predictors, datasets);
            Done();
        }

        [Fact]
        [TestCategory("Binary")]
        [TestCategory("SDCA")]
        public void LinearClassifierTest()
        {
            var binaryPredictors = new[]
                {
                    TestLearners.binarySdca,
                    TestLearners.binarySdcaL1,
                    TestLearners.binarySdcaSmoothedHinge,
                    TestLearners.binarySgd,
                    TestLearners.binarySgdHinge
                };
            var binaryClassificationDatasets = GetDatasetsForBinaryClassifierBaseTest();
            RunAllTests(binaryPredictors, binaryClassificationDatasets);
            Done();
        }

        /// <summary>
        ///A test for binary classifiers
        ///</summary>
        [Fact]
        [TestCategory("Binary")]
        public void BinaryClassifierLogisticRegressionTest()
        {
            var binaryPredictors = new[] { TestLearners.logisticRegression };
            RunOneAllTests(TestLearners.logisticRegression, TestDatasets.breastCancer, summary: true);
            // RunOneAllTests(TestLearners.logisticRegression, TestDatasets.msm);
            Done();
        }

        [Fact]
        [TestCategory("Binary")]
        public void BinaryClassifierSymSgdTest()
        {
            //Results sometimes go out of error tolerance on OS X.
            if (RuntimeInformation.IsOSPlatform(OSPlatform.OSX)) 
                return;

            RunOneAllTests(TestLearners.symSGD, TestDatasets.breastCancer, summary: true);
            Done();
        }

        [Fact]
        [TestCategory("Binary")]
        public void BinaryClassifierTesterThresholdingTest()
        {
            var binaryPredictors = new[] { TestLearners.logisticRegression };
            var binaryClassificationDatasets = new[] { TestDatasets.breastCancer };
            RunAllTests(binaryPredictors, binaryClassificationDatasets, new[] { "eval=BinaryClassifier{threshold=0.95 useRawScore=-}" }, "withThreshold");
            Done();
        }

        /// <summary>
        ///A test for binary classifiers
        ///</summary>
        [Fact]
        [TestCategory("Binary")]
        public void BinaryClassifierLogisticRegressionNormTest()
        {
            var binaryPredictors = new[] { TestLearners.logisticRegressionNorm };
            var binaryClassificationDatasets = GetDatasetsForBinaryClassifierBaseTest();
            RunAllTests(binaryPredictors, binaryClassificationDatasets);
            Done();
        }

        /// <summary>
        ///A test for binary classifiers with non-negative coefficients
        ///</summary>
        [Fact]
        [TestCategory("Binary")]
        public void BinaryClassifierLogisticRegressionNonNegativeTest()
        {
            var binaryPredictors = new[] { TestLearners.logisticRegressionNonNegative };
            var binaryClassificationDatasets = new[] { TestDatasets.breastCancer };
            RunAllTests(binaryPredictors, binaryClassificationDatasets);
            Done();
        }

        /// <summary>
        ///A test for binary classifiers
        ///</summary>
        [Fact]
        [TestCategory("Binary")]
        public void BinaryClassifierLogisticRegressionBinNormTest()
        {
            var binaryPredictors = new[] { TestLearners.logisticRegressionBinNorm };
            var binaryClassificationDatasets = GetDatasetsForBinaryClassifierBaseTest();
            RunAllTests(binaryPredictors, binaryClassificationDatasets);
            Done();
        }

        /// <summary>
        ///A test for binary classifiers
        ///</summary>
        [Fact]
        [TestCategory("Binary")]
        public void BinaryClassifierLogisticRegressionGaussianNormTest()
        {
            var binaryPredictors = new[] { TestLearners.logisticRegressionGaussianNorm };
            var binaryClassificationDatasets = GetDatasetsForBinaryClassifierBaseTest();
            RunAllTests(binaryPredictors, binaryClassificationDatasets);
            Done();
        }

        /// <summary>
        ///A test for binary classifiers
        ///</summary>
        [Fact(Skip = "Need CoreTLC specific baseline update")]
        [TestCategory("Binary")]
        [TestCategory("FastRank")]
        public void BinaryClassifierFastRankClassificationTest()
        {
            RunMTAThread(() =>
            {
                var learner = TestLearners.fastRankClassification;
                var data = TestDatasets.breastCancer;
                string dir = learner.Trainer.Kind;
                string prName = "prcurve-breast-cancer-prcurve.txt";
                string prPath = DeleteOutputPath(dir, prName);
                string eval = string.Format("eval=Binary{{pr={{{0}}}}}", prPath);
                Run_TrainTest(learner, data, new[] { eval });
                CheckEqualityNormalized(dir, prName);
                Run_CV(learner, data);

                Run_CV(TestLearners.fastRankClassification, TestDatasets.breastCancer);
                RunOneAllTests(TestLearners.fastRankClassification, TestDatasets.msm);
            });
            Done();
        }

        /// <summary>
        ///A test for binary classifiers
        ///</summary>
        [Fact]
        [TestCategory("Binary")]
        [TestCategory("FastForest")]
        public void FastForestClassificationTest()
        {
            RunMTAThread(() =>
            {
                var binaryPredictors = new[] { TestLearners.FastForestClassification };
                var binaryClassificationDatasets = GetDatasetsForBinaryClassifierBaseTest();
                RunAllTests(binaryPredictors, binaryClassificationDatasets);
            });
            Done();
        }

        /// <summary>
        ///A test for regressors
        ///</summary>
        [Fact(Skip = "Need CoreTLC specific baseline update")]
        [TestCategory("Regressor")]
        [TestCategory("FastForest")]
        public void FastForestRegressionTest()
        {
            RunMTAThread(() =>
            {
                var regressionPredictors = new[] {
                    TestLearners.FastForestRegression,
                    TestLearners.QuantileRegressionScorer,
                };
                var regressionDatasets = GetDatasetsForRegressorTest();
                RunAllTests(regressionPredictors, regressionDatasets);
            });
            Done();
        }

        [Fact(Skip = "Need CoreTLC specific baseline update")]
        [TestCategory("Weighting Predictors")]
        [TestCategory("FastForest")]
        public void WeightingFastForestClassificationPredictorsTest()
        {
            RunMTAThread(() =>
            {
                RunAllTests(
                    new[] { TestLearners.FastForestClassification },
                    new[] { TestDatasets.breastCancerDifferentlyWeighted });
            });
            Done();
        }

        [Fact(Skip = "Need CoreTLC specific baseline update")]
        [TestCategory("Weighting Predictors")]
        [TestCategory("FastForest")]
        public void WeightingFastForestRegressionPredictorsTest()
        {
            RunMTAThread(() =>
            {
                var regressionPredictors = new[] {
                    TestLearners.FastForestRegression,
                    TestLearners.QuantileRegressionScorer,
                };

                RunAllTests(
                    regressionPredictors,
                    new[] { TestDatasets.housingDifferentlyWeightedRep });
            });
            Done();
        }

        [Fact]
        [TestCategory("Binary")]
        [TestCategory("FastTree")]
        public void FastTreeBinaryClassificationTest()
        {
            RunMTAThread(() =>
            {
                var learners = new[] { TestLearners.FastTreeClassfier, TestLearners.FastTreeDropoutClassfier,
                    TestLearners.FastTreeBsrClassfier, TestLearners.FastTreeClassfierDisk };
                var binaryClassificationDatasets = new List<TestDataset> { TestDatasets.breastCancerPipe };
                foreach (var learner in learners)
                {
                    foreach (TestDataset dataset in binaryClassificationDatasets)
                        Run_TrainTest(learner, dataset);
                }
            });
            Done();
        }

        [Fact]
        [TestCategory("Binary")]
        [TestCategory("LightGBM")]
        public void LightGBMClassificationTest()
        {
            var learners = new[] { TestLearners.LightGBMClassifier };
            var binaryClassificationDatasets = new List<TestDataset> { TestDatasets.breastCancerPipe };
            foreach (var learner in learners)
            {
                foreach (TestDataset dataset in binaryClassificationDatasets)
                    Run_TrainTest(learner, dataset);
            }

            Done();
        }

        [Fact]
        [TestCategory("Binary"), TestCategory("LightGBM")]
        public void GossLightGBMTest()
        {
            var binaryPredictors = new[] { TestLearners.LightGBMGoss };
            var binaryClassificationDatasets = new List<TestDataset> { TestDatasets.breastCancerPipe };
            RunAllTests(binaryPredictors, binaryClassificationDatasets, extraTag: "goss");
            Done();
        }

        [Fact]
        [TestCategory("Binary")]
        [TestCategory("LightGBM")]
        public void DartLightGBMTest()
        {
            var binaryPredictors = new[] { TestLearners.LightGBMDart };
            var binaryClassificationDatasets = new List<TestDataset> { TestDatasets.breastCancerPipe };
            RunAllTests(binaryPredictors, binaryClassificationDatasets, extraTag: "dart");
            Done();
        }

        /// <summary>
        /// A test for multi class classifiers.
        /// </summary>
        [Fact]
        [TestCategory("Multiclass")]
        [TestCategory("LightGBM")]
        public void MultiClassifierLightGBMKeyLabelTest()
        {
            var multiPredictors = new[] { TestLearners.LightGBMMC };
            var multiClassificationDatasets = new[] { TestDatasets.irisLoader };
            RunAllTests(multiPredictors, multiClassificationDatasets, extraTag: "key");
            Done();
        }

        /// <summary>
        /// A test for multi class classifiers.
        /// </summary>
        [Fact]
        [TestCategory("Multiclass")]
        [TestCategory("LightGBM")]
        public void MultiClassifierLightGBMKeyLabelU404Test()
        {
            var multiPredictors = new[] { TestLearners.LightGBMMC };
            var multiClassificationDatasets = new[] { TestDatasets.irisLoaderU404 };
            RunAllTests(multiPredictors, multiClassificationDatasets, extraTag: "keyU404");
            Done();
        }

        /// <summary>
        /// A test for regression.
        /// </summary>
        [Fact]
        [TestCategory("Regression")]
        [TestCategory("LightGBM")]
        public void RegressorLightGBMTest()
        {
            var regPredictors = new[] { TestLearners.LightGBMReg };
            var regDatasets = new[] { TestDatasets.winequality };
            RunAllTests(regPredictors, regDatasets);
            Done();
        }

        /// <summary>
        /// A test for regression.
        /// </summary>
        [Fact]
        [TestCategory("Regression")]
        [TestCategory("LightGBM")]
        public void RegressorLightGBMMAETest()
        {
            var regPredictors = new[] { TestLearners.LightGBMRegMae };
            var regDatasets = new[] { TestDatasets.winequality };
            RunAllTests(regPredictors, regDatasets, extraTag: "MAE");
            Done();
        }

        /// <summary>
        /// A test for regression.
        /// </summary>
        [Fact]
        [TestCategory("Regression")]
        [TestCategory("LightGBM")]
        public void RegressorLightGBMRMSETest()
        {
            var regPredictors = new[] { TestLearners.LightGBMRegRmse };
            var regDatasets = new[] { TestDatasets.winequality };
            RunAllTests(regPredictors, regDatasets, extraTag: "RMSE");
            Done();
        }

        /// <summary>
        /// A test for ranking. The training does not seem to be accurate.
        /// The evaluation is still based on nDCG which is not really convenient pair-wise ranking.
        /// </summary>
        [Fact(Skip = "Need to find ranking dataset.")]
        [TestCategory("Ranking")]
        [TestCategory("LightGBM")]
        public void RankingLightGBMTest()
        {
            var args = new PredictorAndArgs
            {
                Trainer = new SubComponent("LightGBMRank",
                    "nt=1 iter=20 v=+ mil=20 nl=20 lr=0.2")
            };

            var rankPredictors = new[] { args };
            var rankDatasets = new[] { TestDatasets.MQ2008 };
            RunAllTests(rankPredictors, rankDatasets);
            Done();
        }

        [Fact]
        public void TestTreeEnsembleCombiner()
        {
            var dataPath = GetDataPath("breast-cancer.txt");
            var inputFile = new SimpleFileHandle(Env, dataPath, false, false);
#pragma warning disable 0618
            var dataView = ImportTextData.ImportText(Env, new ImportTextData.Input { InputFile = inputFile }).Data;
#pragma warning restore 0618

            var fastTrees = new IPredictorModel[3];
            for (int i = 0; i < 3; i++)
            {
                fastTrees[i] = FastTree.TrainBinary(Env, new FastTreeBinaryClassificationTrainer.Arguments
                {
                    FeatureColumn = "Features",
                    NumTrees = 5,
                    NumLeaves = 4,
                    LabelColumn = DefaultColumnNames.Label,
                    TrainingData = dataView
                }).PredictorModel;
            }
            CombineAndTestTreeEnsembles(dataView, fastTrees);
        }

        [Fact]
        public void TestTreeEnsembleCombinerWithCategoricalSplits()
        {
            var dataPath = GetDataPath("adult.tiny.with-schema.txt");
            var inputFile = new SimpleFileHandle(Env, dataPath, false, false);
#pragma warning disable 0618
            var dataView = ImportTextData.ImportText(Env, new ImportTextData.Input { InputFile = inputFile }).Data;
#pragma warning restore 0618

            var cat = CategoricalTransform.Create(Env,
                new CategoricalTransform.Arguments()
                {
                    Column = new[]
                    {
                        new CategoricalTransform.Column() { Name = "Features", Source = "Categories" }
                    }
                }, dataView);
            var fastTrees = new IPredictorModel[3];
            for (int i = 0; i < 3; i++)
            {
                fastTrees[i] = FastTree.TrainBinary(Env, new FastTreeBinaryClassificationTrainer.Arguments
                {
                    FeatureColumn = "Features",
                    NumTrees = 5,
                    NumLeaves = 4,
                    CategoricalSplit = true,
                    LabelColumn = DefaultColumnNames.Label,
                    TrainingData = cat
                }).PredictorModel;
            }
            CombineAndTestTreeEnsembles(cat, fastTrees);
        }

        private void CombineAndTestTreeEnsembles(IDataView idv, IPredictorModel[] fastTrees)
        {
            var combiner = new TreeEnsembleCombiner(Env, PredictionKind.BinaryClassification);

            var fastTree = combiner.CombineModels(fastTrees.Select(pm => pm.Predictor as IPredictorProducing<float>));

<<<<<<< HEAD
            var data = RoleMappedData.Create(idv, RoleMappedSchema.CreatePair(RoleMappedSchema.ColumnRole.Feature, "Features"));
=======
            var data = new RoleMappedData(idv, label: null, feature: "Features");
>>>>>>> ae13dbb1
            var scored = ScoreModel.Score(Env, new ScoreModel.Input() { Data = idv, PredictorModel = new PredictorModel(Env, data, idv, fastTree) }).ScoredData;
            Assert.True(scored.Schema.TryGetColumnIndex("Score", out int scoreCol));
            Assert.True(scored.Schema.TryGetColumnIndex("Probability", out int probCol));
            Assert.True(scored.Schema.TryGetColumnIndex("PredictedLabel", out int predCol));

            var scoredArray = new IDataView[3];
            var scoreColArray = new int[3];
            var probColArray = new int[3];
            var predColArray = new int[3];
            for (int i = 0; i < 3; i++)
            {
                scoredArray[i] = ScoreModel.Score(Env, new ScoreModel.Input() { Data = idv, PredictorModel = fastTrees[i] }).ScoredData;
                Assert.True(scoredArray[i].Schema.TryGetColumnIndex("Score", out scoreColArray[i]));
                Assert.True(scoredArray[i].Schema.TryGetColumnIndex("Probability", out probColArray[i]));
                Assert.True(scoredArray[i].Schema.TryGetColumnIndex("PredictedLabel", out predColArray[i]));
            }

            var cursors = new IRowCursor[3];
            using (var curs = scored.GetRowCursor(c => c == scoreCol || c == probCol || c == predCol))
            using (cursors[0] = scoredArray[0].GetRowCursor(c => c == scoreColArray[0] || c == probColArray[0] || c == predColArray[0]))
            using (cursors[1] = scoredArray[1].GetRowCursor(c => c == scoreColArray[1] || c == probColArray[1] || c == predColArray[1]))
            using (cursors[2] = scoredArray[2].GetRowCursor(c => c == scoreColArray[2] || c == probColArray[2] || c == predColArray[2]))
            {
                var scoreGetter = curs.GetGetter<float>(scoreCol);
                var probGetter = curs.GetGetter<float>(probCol);
                var predGetter = curs.GetGetter<DvBool>(predCol);
                var scoreGetters = new ValueGetter<float>[3];
                var probGetters = new ValueGetter<float>[3];
                var predGetters = new ValueGetter<DvBool>[3];
                for (int i = 0; i < 3; i++)
                {
                    scoreGetters[i] = cursors[i].GetGetter<float>(scoreColArray[i]);
                    probGetters[i] = cursors[i].GetGetter<float>(probColArray[i]);
                    predGetters[i] = cursors[i].GetGetter<DvBool>(predColArray[i]);
                }

                float score = 0;
                float prob = 0;
                var pred = default(DvBool);
                var scores = new float[3];
                var probs = new float[3];
                var preds = new DvBool[3];
                while (curs.MoveNext())
                {
                    scoreGetter(ref score);
                    probGetter(ref prob);
                    predGetter(ref pred);
                    for (int i = 0; i < 3; i++)
                    {
                        Assert.True(cursors[i].MoveNext());
                        scoreGetters[i](ref scores[i]);
                        probGetters[i](ref probs[i]);
                        predGetters[i](ref preds[i]);
                    }
                    Assert.Equal(score, 0.4 * scores.Sum() / 3, 5);
                    Assert.Equal(prob, 1 / (1 + Math.Exp(-score)), 6);
                    Assert.True(pred.IsTrue == score > 0);
                }
            }
        }

        [Fact]
        [TestCategory("Binary")]
        [TestCategory("FastTree")]
        public void FastTreeBinaryClassificationCategoricalSplitTest()
        {
            RunMTAThread(() =>
            {
                var learners = new[] { TestLearners.FastTreeClassfier, TestLearners.FastTreeWithCategoricalClassfier,
                    TestLearners.FastTreeClassfierDisk, TestLearners.FastTreeWithCategoricalClassfierDisk };

                var binaryClassificationDatasets = new List<TestDataset> { TestDatasets.adultOnlyCat, TestDatasets.adult };
                foreach (var learner in learners)
                {
                    foreach (TestDataset dataset in binaryClassificationDatasets)
                        Run_TrainTest(learner, dataset, extraTag: "Cat", summary: true, saveAsIni: true);
                }
            });
            Done();
        }

        [Fact(Skip = "Need CoreTLC specific baseline update")]
        [TestCategory("Regression")]
        [TestCategory("FastTree")]
        public void FastTreeRegressionCategoricalSplitTest()
        {
            RunMTAThread(() =>
            {
                var learners = new[] { TestLearners.FastTreeRegressor, TestLearners.FastTreeRegressorCategorical };

                var regressionDatasets = new List<TestDataset> { TestDatasets.autosSample };
                foreach (var learner in learners)
                {
                    foreach (TestDataset dataset in regressionDatasets)
                        Run_TrainTest(learner, dataset, extraTag: "Cat", summary: true, saveAsIni: true);
                }
            });
            Done();
        }

        [Fact]
        [TestCategory("Binary")]
        [TestCategory("FastTree")]
        public void FastTreeBinaryClassificationNoOpGroupIdTest()
        {
            RunMTAThread(() =>
            {
                var learners = new[] { TestLearners.FastTreeClassfier };
                // In principle the training with this group ID should be the same as the training without
                // this group ID, since the trainer should not be paying attention to the group ID.
                var binaryClassificationDatasets = new List<TestDataset> { TestDatasets.breastCancerGroupId };
                foreach (var learner in learners)
                {
                    foreach (TestDataset dataset in binaryClassificationDatasets)
                        Run_TrainTest(learner, dataset);
                }
            });
            Done();
        }

        [Fact]
        [TestCategory("Binary")]
        [TestCategory("FastTree")]
        public void FastTreeHighMinDocsTest()
        {
            RunMTAThread(() =>
            {
                var learners = new[] { TestLearners.FastTreeClassfierHighMinDocs };
                var binaryClassificationDatasets = new List<TestDataset> { TestDatasets.breastCancerPipe };
                foreach (var learner in learners)
                {
                    foreach (TestDataset dataset in binaryClassificationDatasets)
                        Run_TrainTest(learner, dataset);
                }
            });
            Done();
        }

        [Fact(Skip = "Need CoreTLC specific baseline update")]
        [TestCategory("FastTree")]
        public void FastTreeRankingTest()
        {
            RunMTAThread(() =>
            {
                var learners = new[] { TestLearners.FastTreeRanker, TestLearners.FastTreeRankerCustomGains };
                var rankingDatasets = GetDatasetsForRankingTest();
                foreach (var learner in learners)
                {
                    foreach (TestDataset dataset in rankingDatasets)
                        Run_TrainTest(learner, dataset);
                }
            });
            Done();
        }

        [Fact(Skip = "Need CoreTLC specific baseline update")]
        [TestCategory("FastTree")]
        public void FastTreeRegressionTest()
        {
            RunMTAThread(() =>
            {
                var learners = new[] {
                    TestLearners.FastTreeRegressor,
                    TestLearners.FastTreeDropoutRegressor,
                    TestLearners.FastTreeTweedieRegressor
                };
                var datasets = GetDatasetsForRegressorTest();
                foreach (var learner in learners)
                {
                    foreach (TestDataset dataset in datasets)
                        Run_TrainTest(learner, dataset);
                }
            });
            Done();
        }

        [Fact(Skip = "Need CoreTLC specific baseline update")]
        [TestCategory("FastTree")]
        public void GamRegressionTest()
        {
            RunMTAThread(() =>
            {
                var learners = new[] { TestLearners.RegressionGamTrainer };
                var datasets = GetDatasetsForRegressorTest();
                foreach (var learner in learners)
                {
                    foreach (TestDataset dataset in datasets)
                    {
                        Run_TrainTest(learner, dataset);
                    }
                }
            });
            Done();
        }

        [Fact]
        [TestCategory("FastTree")]
        public void GamBinaryClassificationTest()
        {
            RunMTAThread(() =>
            {
                var learners = new[] { TestLearners.BinaryClassificationGamTrainer, TestLearners.BinaryClassificationGamTrainerDiskTranspose };
                var datasets = GetDatasetsForBinaryClassifierBaseTest();

                foreach (var learner in learners)
                {
                    foreach (TestDataset dataset in datasets)
                    {
                        Run_TrainTest(learner, dataset);
                    }
                }
            });
            Done();
        }

        [Fact(Skip = "Need CoreTLC specific baseline update")]
        [TestCategory("FastTree")]
        public void FastTreeUnderbuiltRegressionTest()
        {
            // In this test, we specify we want, per tree, 30 splits with a minimum 30 docs per leaf,
            // on a training set with only about 500 examples. This is to test the somewhat unusual
            // case where the number of actual leaves is less than the number of maximum leaves per tree.
            RunMTAThread(() =>
            {
                Run_TrainTest(TestLearners.FastTreeUnderbuiltRegressor, TestDatasets.housing, null, "Underbuilt");
            });
            Done();
        }

        /// <summary>
        ///A test for binary classifiers
        ///</summary>
        [Fact(Skip = "Need CoreTLC specific baseline update")]
        [TestCategory("Binary")]
        public void BinaryClassifierLinearSvmTest()
        {
            var binaryPredictors = new[] { TestLearners.linearSVM };
            var binaryClassificationDatasets = GetDatasetsForBinaryClassifierMoreTest();
            RunAllTests(binaryPredictors, binaryClassificationDatasets);
            Done();
        }

        /// <summary>
        /// A test for regressors
        /// </summary>
        [Fact(Skip = "Need CoreTLC specific baseline update")]
        [TestCategory("Regressor")]
        [TestCategory("FastTree")]
        public void RegressorFastRankTest()
        {
            RunMTAThread(() =>
            {
                var regressionPredictors = new[] { TestLearners.fastRankRegression };
                var regressionDatasets = GetDatasetsForRegressorTest();
                RunAllTests(regressionPredictors, regressionDatasets);
            });
            Done();
        }

        /// <summary>
        /// A test for regressors.
        /// </summary>
        [Fact(Skip = "Need CoreTLC specific baseline update")]
        [TestCategory("Regressor")]
        public void RegressorOgdTest()
        {
            var regressionPredictors = new[] { TestLearners.OGD };
            var regressionDatasets = GetDatasetsForRegressorTest();
            RunAllTests(regressionPredictors, regressionDatasets);
            Done();
        }

        /// <summary>
        /// A test for ordinary least squares regression.
        /// </summary>
        [Fact(Skip = "Need CoreTLC specific baseline update")]
        [TestCategory("Regressor")]
        public void RegressorOlsTest()
        {
            var regressionPredictors = new[] { TestLearners.Ols, TestLearners.OlsNorm, TestLearners.OlsReg };
            var regressionDatasets = GetDatasetsForRegressorTest();
            RunAllTests(regressionPredictors, regressionDatasets);
            Done();
        }

        /// <summary>
        /// A test for ordinary least squares regression.
        /// </summary>
        [Fact]
        [TestCategory("Regressor")]
        public void RegressorOlsTestOne()
        {
            Run_TrainTest(TestLearners.Ols, TestDatasets.winequality);
            Done();
        }

        /// <summary>
        /// Test method for SDCA regression.
        /// </summary>
        [Fact(Skip = "Need CoreTLC specific baseline update")]
        [TestCategory("Regressor")]
        [TestCategory("SDCAR")]
        public void RegressorSdcaTest()
        {
            var regressionPredictors = new[] { TestLearners.Sdcar, TestLearners.SdcarNorm, TestLearners.SdcarReg };
            RunAllTests(regressionPredictors, new[] { TestDatasets.winequality });
            Done();
        }

        #region "Regressor"

#if OLD_TESTS // REVIEW: Port these tests?
        /// <summary>
        /// A test for ordinary least squares regression using synthetic data, under various
        /// conditions. Unlike many other learners, OLS is an attempt to solve a problem exactly,
        /// so we can more precisely judge the quality of the solution.
        /// </summary>
        [Fact(Skip = "Need CoreTLC specific baseline update")]
        [TestCategory("Regressor")]
        public void RegressorSyntheticOlsTest()
        {
            const int featureCount = 15;
            const Float scale = 2;
            Float[] model = new Float[featureCount + 1];
            Random rgen = new Random(0);
            for (int i = 0; i < model.Length; ++i)
                model[i] = scale * (2 * rgen.NextFloat() - 1);

            ListInstances instances = new ListInstances();
            for (int id = 0; id < 10 * model.Length; ++id)
            {
                Float label = model[featureCount];
                WritableVector vec;
                if (rgen.Next(2) == 1)
                {
                    // Dense
                    Float[] features = new Float[featureCount];
                    for (int i = 0; i < features.Length; ++i)
                        label += model[i] * (features[i] = scale * (2 * rgen.NextFloat() - 1));
                    vec = WritableVector.CreateDense(features, false);
                }
                else
                {
                    // Sparse
                    int entryCount = rgen.Next(featureCount);
                    int[] indices = Utils.GetRandomPermutation(rgen, featureCount).Take(entryCount).OrderBy(x => x).ToArray();
                    Float[] features = new Float[indices.Length];
                    for (int ii = 0; ii < indices.Length; ++ii)
                        label += model[indices[ii]] * (features[ii] = scale * (2 * rgen.NextFloat() - 1));
                    vec = WritableVector.CreateSparse(featureCount, indices, features, false);
                }
                instances.Add(new Instance(vec, label, "", false) { Id = id });
            }

            const Double tol = 1e-4;
            TrainHost host = new TrainHost(new Random(0));

            var args = new OlsLinearRegressionTrainer.OldArguments();
            {
                // Exactly determined case.
                Log("Train using exactly model.Length examples, so we have an exact solution, but no statistics.");
                ListInstances subinstances = new ListInstances();
                subinstances.AddRange(instances.Take(model.Length));
                var trainer = new OlsLinearRegressionTrainer(args, host);
                trainer.Train(subinstances);
                var pred = trainer.CreatePredictor();
                pred = WriteReloadOlsPredictor(pred);

                Assert.AreEqual(featureCount, pred.InputType.VectorSize, "Unexpected input size");
                Assert.IsFalse(pred.HasStatistics, "Should not have statistics with exact specified model");
                Assert.AreEqual(null, pred.PValues, "Should not have p-values with no-stats model");
                Assert.AreEqual(null, pred.TValues, "Should not have t-values with no-stats model");
                Assert.AreEqual(null, pred.StandardErrors, "Should not have standard errors with no-stats model");
                Assert.IsTrue(Double.IsNaN(pred.RSquaredAdjusted), "R-squared adjusted should be NaN with no-stats model");
                foreach (Instance inst in subinstances)
                    Assert.AreEqual(inst.Label, pred.Predict(inst), tol, "Mismatch on example id {0}", inst.Id);
            }

            Float finalNorm;
            {
                // Overdetermined but still exact case.
                Log("Train using more examples with non-noised label, so we have an exact solution, and statistics.");
                var trainer = new OlsLinearRegressionTrainer(args, host);
                trainer.Train(instances);
                var pred = trainer.CreatePredictor();
                pred = WriteReloadOlsPredictor(pred);
                Assert.AreEqual(featureCount, pred.InputType.VectorSize, "Unexpected input size");
                Assert.IsTrue(pred.HasStatistics, "Should have statistics");
                Assert.AreEqual(1.0, pred.RSquared, 1e-6, "Coefficient of determination should be 1 for exact specified model");
                Assert.IsTrue(FloatUtils.IsFinite(pred.RSquaredAdjusted), "R-squared adjusted should be finite with exact specified model");
                Assert.AreEqual(featureCount, pred.Weights.Count, "Wrong number of weights");
                Assert.AreEqual(featureCount + 1, pred.PValues.Count, "Wrong number of pvalues");
                Assert.AreEqual(featureCount + 1, pred.TValues.Count, "Wrong number of t-values");
                Assert.AreEqual(featureCount + 1, pred.StandardErrors.Count, "Wrong number of standard errors");
                foreach (Instance inst in instances)
                    Assert.AreEqual(inst.Label, pred.Predict(inst), tol, "Mismatch on example id {0}", inst.Id);
                finalNorm = pred.Weights.Sum(x => x * x);

                // Suppress statistics and retrain.
                args.perParameterSignificance = false;
                var trainer2 = new OlsLinearRegressionTrainer(args, host);
                trainer2.Train(instances);
                args.perParameterSignificance = true;
                var pred2 = trainer2.CreatePredictor();
                pred2 = WriteReloadOlsPredictor(pred2);

                Assert.AreEqual(null, pred2.PValues, "P-values present but should be absent");
                Assert.AreEqual(null, pred2.TValues, "T-values present but should be absent");
                Assert.AreEqual(null, pred2.StandardErrors, "Standard errors present but should be absent");
                Assert.AreEqual(pred.RSquared, pred2.RSquared);
                Assert.AreEqual(pred.RSquaredAdjusted, pred2.RSquaredAdjusted);
                Assert.AreEqual(pred.Bias, pred2.Bias);
                var w1 = pred.Weights.ToArray();
                var w2 = pred2.Weights.ToArray();
                Assert.AreEqual(w1.Length, w2.Length);
                for (int i = 0; i < w1.Length; ++i)
                    Assert.AreEqual(w1[i], w2[i]);
            }

            Float[] regularizationParams = new Float[] { 0, (Float)0.01, (Float)0.1 };

            foreach (Float regParam in regularizationParams)
            {
                foreach (bool subdefined in new bool[] { true, false })
                {
                    // Overdetermined and inexact case, for which OLS solution is feasible but inexact.
                    Log("");
                    Log("Train using noised label, reg param {0}, so solution is no longer exact", regParam);
                    ListInstances noisyInstances = new ListInstances();
                    Float boundCost = 0;
                    foreach (Instance inst in instances)
                    {
                        // When we noise the label, we do it on an appreciable but still relatively small scale,
                        // compared to the regular distribution of the labels.
                        Float diff = scale * (2 * rgen.NextFloat() - 1) / 3;
                        boundCost += diff * diff;
                        noisyInstances.Add(new Instance(inst.Features, inst.Label + diff, inst.Name, false) { Id = inst.Id });
                        // Make sure this solver also works, when we have 
                        if (subdefined && 2 * noisyInstances.Count >= model.Length)
                            break;
                    }
                    args.l2Weight = regParam;
                    // Transform the friendlier user-facing parameter into the actual value injected into the solver.
                    var regParam2 = regParam * regParam * noisyInstances.Count;
                    boundCost += regParam2 * finalNorm;
                    var trainer = new OlsLinearRegressionTrainer(args, host);

                    if (subdefined && regParam == 0)
                    {
                        // In the non-ridge regression case, ordinary least squares should fail on a deficient system.
                        bool caught = false;
                        try
                        {
                            trainer.Train(noisyInstances);
                        }
                        catch (InvalidOperationException)
                        {
                            caught = true;
                        }
                        Assert.IsTrue(caught, "Failed to encounter an error, when running OLS on a deficient system");
                        continue;
                    }
                    else
                    {
                        trainer.Train(noisyInstances);
                    }
                    var pred = trainer.CreatePredictor();
                    pred = WriteReloadOlsPredictor(pred);
                    Assert.AreEqual(featureCount, pred.InputType.VectorSize, "Unexpected input size");
                    Assert.IsTrue(0 <= pred.RSquared && pred.RSquared < 1, "R-squared not in expected range");

                    Func<Func<Instance, Float>, Float> getError = p =>
                        noisyInstances.Select(inst => inst.Label - p(inst)).Sum(e => e * e);

                    // In principle there should be no "better" solution with a lower L2 weight. Wiggle the parameters
                    // with a finite difference, and evaluate the change in error.
                    var referenceNorm = pred.Weights.Sum(x => x * x);
                    Float referenceError = getError(pred.Predict);
                    Float referenceCost = referenceError + regParam2 * referenceNorm;
                    Float smoothing = (Float)(referenceCost * 5e-6);
                    Log("Reference cost is {0} + {1} * {2} = {3}, upper bound was {4}", referenceError, regParam2, referenceNorm, referenceCost, boundCost);
                    Assert.IsTrue(boundCost > referenceCost, "Reference cost {0} was above theoretical upper bound {1}", referenceCost, boundCost);
                    Float lastCost = 0;
                    var weights = pred.Weights.Sum(x => x * x);
                    for (int trial = 0; trial < model.Length * 2; ++trial)
                    {
                        int param = trial / 2;
                        bool up = (trial & 1) == 1;
                        Float[] w = pred.Weights.ToArray();
                        Assert.AreEqual(featureCount, w.Length);
                        Float b = pred.Bias;
                        bool isBias = param == featureCount;
                        Float normDelta;
                        Float origValue;
                        Float newValue;
                        if (isBias)
                        {
                            origValue = OlsWiggle(ref b, out normDelta, up);
                            newValue = b;
                            // Bias not included in regularization
                            normDelta = 0;
                        }
                        else
                        {
                            origValue = OlsWiggle(ref w[param], out normDelta, up);
                            newValue = w[param];
                        }
                        Func<Instance, Float> del = inst => b + inst.Features.AllValues.Select((v, i) => w[i] * v).Sum();
                        Float wiggledCost = getError(del) + regParam2 * (referenceNorm + normDelta);
                        string desc = string.Format("after wiggling {0} {1} from {2} to {3}",
                            isBias ? "bias" : string.Format("weight[{0}]", param), up ? "up" : "down", origValue, newValue);
                        Log("Finite difference cost is {0} ({1}), {2}", wiggledCost, wiggledCost - referenceCost, desc);
                        Assert.IsTrue(wiggledCost > referenceCost * (Float)(1 - 5e-7), "Finite difference cost {0} not higher than reference cost {1}, {2}",
                            wiggledCost, referenceCost, desc);
                        if (up)
                        {
                            // If the solution to the problem really does like at the base of the quadratic, then wiggling
                            // equal amounts up and down should lead to *roughly* the same error.
                            Float ratio = 1 - (lastCost - referenceCost + smoothing) / (wiggledCost - referenceCost + smoothing);
                            Log("Wiggled up had a relative difference of {0:0.0%} vs. wiggled down", ratio);
                            Assert.IsTrue(0.1 > Math.Abs(ratio), "Ratio {0} of up/down too high, {1}", ratio, desc);
                        }
                        lastCost = wiggledCost;
                    }
                }
            }

            Done();
        }

        private Float OlsWiggle(ref Float value, out Float deltaNorm, bool up)
        {
            Float origValue = value;
            Float wiggle = (Float)Math.Max(1e-7, Math.Abs(1e-3 * value));
            value += up ? wiggle : -wiggle;
            deltaNorm = value * value - origValue * origValue;
            return origValue;
        }

        private OlsLinearRegressionPredictor WriteReloadOlsPredictor(OlsLinearRegressionPredictor pred)
        {
            using (MemoryStream mem = new MemoryStream())
            {
                PredictorUtils.Save(mem, pred, null, null, null, useFileSystem: true);
                mem.Seek(0, SeekOrigin.Begin);
                Microsoft.ML.Runtime.Model.IDataModel model;
                Microsoft.ML.Runtime.Model.IDataStats stats;
                return (OlsLinearRegressionPredictor)PredictorUtils.LoadPredictor(out model, out stats, mem, false);
            }
        }

        [Fact(Skip = "Need CoreTLC specific baseline update")]
        [TestCategory("Regressor")]
        public void RegressorSyntheticDuplicatedOlsTest()
        {
            // OLS should result in the same predictor if we just simply duplicate data.
            // Make certain that ridge regression works.
            const int featureCount = 10;
            const Float scale = 2;
            Float[] model = new Float[featureCount + 1];
            Random rgen = new Random(1);
            for (int i = 0; i < model.Length; ++i)
                model[i] = scale * (2 * rgen.NextFloat() - 1);

            ListInstances instances = new ListInstances();
            for (int id = 0; id < 2 * model.Length; ++id)
            {
                Float label = model[featureCount];
                WritableVector vec;
                if (rgen.Next(2) == 1)
                {
                    // Dense
                    Float[] features = new Float[featureCount];
                    for (int i = 0; i < features.Length; ++i)
                        label += model[i] * (features[i] = scale * (2 * rgen.NextFloat() - 1));
                    vec = WritableVector.CreateDense(features, false);
                }
                else
                {
                    // Sparse
                    int entryCount = rgen.Next(featureCount);
                    int[] indices = Utils.GetRandomPermutation(rgen, featureCount).Take(entryCount).OrderBy(x => x).ToArray();
                    Float[] features = new Float[indices.Length];
                    for (int ii = 0; ii < indices.Length; ++ii)
                        label += model[indices[ii]] * (features[ii] = scale * (2 * rgen.NextFloat() - 1));
                    vec = WritableVector.CreateSparse(featureCount, indices, features, false);
                }
                Float diff = scale * (2 * rgen.NextFloat() - 1) / 5;
                instances.Add(new Instance(vec, label + diff, "", false) { Id = id });
            }

            ListInstances instances2 = new ListInstances();
            foreach (Instance inst in instances)
            {
                instances2.Add(new Instance(inst.Features, inst.Label, inst.Name, false) { Id = 2 * inst.Id });
                instances2.Add(new Instance(inst.Features, inst.Label, inst.Name, false) { Id = 2 * inst.Id + 1 });
            }
            OlsLinearRegressionTrainer.OldArguments args = new OlsLinearRegressionTrainer.OldArguments();
            args.l2Weight = (Float)1;
            TrainHost host = new TrainHost(new Random(0));
            var trainer = new OlsLinearRegressionTrainer(args, host);
            trainer.Train(instances);
            var pred = trainer.CreatePredictor();
            var trainer2 = new OlsLinearRegressionTrainer(args, host);
            trainer2.Train(instances2);
            var pred2 = trainer2.CreatePredictor();

            var tol = 1e-5;
            Assert.AreEqual(pred.RSquared, pred2.RSquared, tol);
            Assert.AreEqual(pred.Bias, pred2.Bias, tol);
            var w1 = pred.Weights.ToArray();
            var w2 = pred2.Weights.ToArray();
            Assert.AreEqual(w1.Length, w2.Length);
            for (int i = 0; i < w1.Length; ++i)
                Assert.AreEqual(w1[i], w2[i], tol);

            Done();
        }
#endif

        #endregion

        /// <summary>
        ///A test for FR ranker
        ///</summary>
        [Fact(Skip = "Need CoreTLC specific baseline update")]
        [TestCategory("FastRank")]
        public void RankingTest()
        {
            RunMTAThread(() =>
            {
                var rankingPredictors = new[] { TestLearners.fastRankRanking };
                var rankingDatasets = GetDatasetsForRankingTest();
                RunAllTests(rankingPredictors, rankingDatasets);
            });
            Done();
        }

        /// <summary>
        ///A test for Poisson regression
        ///</summary>
        [Fact(Skip = "Need CoreTLC specific baseline update")]
        [TestCategory("Regressor")]
        public void PoissonRegressorTest()
        {
            var regressionPredictors = new[] { TestLearners.poissonRegression };
            //AP: TestDatasets.displayPoisson is broken as it says header+ but training set does not have proper header
            // Discovered when adding strict schema checks bwteen Train/Test
            // I'm not quite sure how to fix train set. Perhaps just adding proper header is be sufficient (but the columns count between train/test differ so I drop this test set at this point and let someone who added those data fix it and possibly reenable unittest
            var datasets = new[] { TestDatasets.childrenPoisson, TestDatasets.autosSample };
            RunAllTests(regressionPredictors, datasets);
            Done();
        }

        /// <summary>
        ///A test for Poisson regression with non-negative coefficients
        ///</summary>
        [Fact(Skip = "Need CoreTLC specific baseline update")]
        [TestCategory("Regressor")]
        public void PoissonRegressorNonNegativeTest()
        {
            var regressionPredictors = new[] { TestLearners.poissonRegressionNonNegative };
            //AP: TestDatasets.displayPoisson is broken as it says header+ but training set does not have proper header
            // Discovered when adding strict schema checks bwteen Train/Test
            // I'm not quite sure how to fix train set. Perhaps just adding proper header is be sufficient (but the columns count between train/test differ so I drop this test set at this point and let someone who added those data fix it and possibly reenable unittest
            var datasets = new[] { TestDatasets.childrenPoisson, TestDatasets.autosSample };
            RunAllTests(regressionPredictors, datasets);
            Done();
        }

        /// <summary>
        /// Multiclass Logistic Regression test.
        /// </summary>
        [Fact(Skip = "Need CoreTLC specific baseline update")]
        [TestCategory("Multiclass")]
        [TestCategory("Logistic Regression Sparse")]
        public void MulticlassLRSparseTest()
        {
            RunAllTests(
                new List<PredictorAndArgs>() { TestLearners.multiclassLogisticRegressionRegularized },
                new List<TestDataset>() { TestDatasets.reutersMaxDim });
            Done();
        }

        /// <summary>
        /// Get a list of datasets for Calibrator test.
        /// </summary>
        public IList<TestDataset> GetDatasetsForCalibratorTest()
        {
            return new[] { TestDatasets.breastCancer };
        }

        /// <summary>
        ///A test for no calibrators
        ///</summary>
        [Fact]
        [TestCategory("Calibrator")]
        public void DefaultCalibratorPerceptronTest()
        {
            var datasets = GetDatasetsForCalibratorTest();
            RunAllTests(new[] { TestLearners.perceptronDefault }, datasets, new string[] { "cali={}" }, "nocalibration");
            Done();
        }

        /// <summary>
        ///A test for PAV calibrators
        ///</summary>
        [Fact]
        [TestCategory("Calibrator")]
        public void PAVCalibratorPerceptronTest()
        {
            var datasets = GetDatasetsForCalibratorTest();
            RunAllTests(new[] { TestLearners.perceptronDefault }, datasets, new[] { "cali=PAV" }, "PAVcalibration");
            Done();
        }

        /// <summary>
        ///A test for random calibrators
        ///</summary>
        [Fact]
        [TestCategory("Calibrator")]
        public void RandomCalibratorPerceptronTest()
        {
            var datasets = GetDatasetsForCalibratorTest();
            RunAllTests(new[] { TestLearners.perceptronDefault }, datasets, new string[] { "numcali=200" }, "calibrateRandom");
            Done();
        }

        /// <summary>
        ///A test for default calibrators
        ///</summary>
        [Fact]
        [TestCategory("Calibrator")]
        public void NoCalibratorLinearSvmTest()
        {
            var datasets = GetDatasetsForCalibratorTest();
            RunAllTests(new[] { TestLearners.linearSVM }, datasets, new string[] { "cali={}" }, "nocalibration");
            Done();
        }

        /// <summary>
        ///A test for PAV calibrators
        ///</summary>
        [Fact]
        [TestCategory("Calibrator")]
        public void PAVCalibratorLinearSvmTest()
        {
            var datasets = GetDatasetsForCalibratorTest();
            RunAllTests(new[] { TestLearners.linearSVM }, datasets, new string[] { "cali=PAV" }, "PAVcalibration");
            Done();
        }

        /// <summary>
        ///A test FR weighting predictors
        ///</summary>
        [Fact(Skip = "Need CoreTLC specific baseline update")]
        [TestCategory("Weighting Predictors")]
        [TestCategory("FastRank")]
        public void WeightingClassificationFastRankPredictorsTest()
        {
            RunMTAThread(() =>
            {
                var learner = TestLearners.fastRankClassificationWeighted;
                var data = TestDatasets.breastCancerWeighted;
                string dir = learner.Trainer.Kind;
                string prName = "prcurve-breast-cancer-weighted-prcurve.txt";
                string prPath = DeleteOutputPath(dir, prName);
                string eval = string.Format("eval=Binary{{pr={{{0}}}}}", prPath);
                Run_TrainTest(learner, data, new[] { eval });
                CheckEqualityNormalized(dir, prName);
                Run_CV(learner, data);
            });
            Done();
        }

        /// <summary>
        /// Test weighted logistic regression.
        /// </summary>
        [Fact(Skip = "Need CoreTLC specific baseline update")]
        [TestCategory("Weighting Predictors")]
        [TestCategory("Logistic Regression")]
        public void WeightingClassificationLRPredictorsTest()
        {
            RunAllTests(
                new[] { TestLearners.logisticRegression },
                GetDatasetsForClassificationWeightingPredictorsTest());
            Done();
        }

        /// <summary>
        /// Test weighted neural nets.
        /// </summary>
        [Fact(Skip = "Need CoreTLC specific baseline update")]
        [TestCategory("Weighting Predictors")]
        [TestCategory("Neural Nets")]
        public void WeightingClassificationNNPredictorsTest()
        {
            RunAllTests(
                new[] { TestLearners.NnBinDefault },
                GetDatasetsForClassificationWeightingPredictorsTest());
            Done();
        }

        /// <summary>
        ///A test FR weighting predictors
        ///</summary>
        [Fact(Skip = "Need CoreTLC specific baseline update")]
        [TestCategory("Weighting Predictors")]
        [TestCategory("FastRank")]
        public void WeightingRegressionPredictorsTest()
        {
            RunMTAThread(() =>
            {
                RunOneAllTests(TestLearners.fastRankRegressionWeighted, TestDatasets.housingWeightedRep);
            });
            Done();
        }

        /// <summary>
        ///A test FR weighting predictors
        ///</summary>
        [Fact(Skip = "Need CoreTLC specific baseline update")]
        [TestCategory("Weighting Predictors")]
        [TestCategory("FastRank")]
        public void WeightingRankingPredictorsTest()
        {
            RunMTAThread(() =>
            {
                RunOneAllTests(TestLearners.fastRankRankingWeighted, TestDatasets.rankingWeighted);
            });
            Done();
        }

        [Fact(Skip = "Need CoreTLC specific baseline update")]
        [TestCategory("Neural Nets")]
        public void NnConfigTests()
        {
            string path;

            // The baseline should show an input mismatch message.
            path = DeleteOutputPath(TestLearners.NnBinDefault.Trainer.Kind, "BcInputMismatch.nn");
            File.WriteAllText(path,
                @"
input Data [8];
hidden H [20] from Data all;
output Out [2] from H all;
");
            RunOneTrain(TestLearners.NnBinCustom(path), TestDatasets.breastCancer, null, "InputMismatch");

            // The baseline should show an output mismatch message.
            path = DeleteOutputPath(TestLearners.NnBinDefault.Trainer.Kind, "BcOutputMismatch.nn");
            File.WriteAllText(path,
                @"
input Data [9];
hidden H [20] from Data all;
output Out [5] from H all;
");
            RunOneTrain(TestLearners.NnBinCustom(path), TestDatasets.breastCancer, null, "OutputMismatch");

            // The data matches the .nn, but the .nn is multi-class, not binary,
            // so BinaryNeuralNetwork.Validate should throw.
            path = DeleteOutputPath(TestLearners.NnBinDefault.Trainer.Kind, "BcNonBinData.nn");
            File.WriteAllText(path,
                @"
input Data [4];
hidden H [20] from Data all;
output Out [3] from H all;
");
            RunOneTrain(TestLearners.NnBinCustom(path), TestDatasets.iris, null, "NonBinData");

            Done();
        }

        [Fact]
        [TestCategory("Anomaly")]
        public void PcaAnomalyTest()
        {
            Run_TrainTest(TestLearners.PCAAnomalyDefault, TestDatasets.mnistOneClass);
            Run_TrainTest(TestLearners.PCAAnomalyNoNorm, TestDatasets.mnistOneClass);

            // REVIEW: This next test was misbehaving in a strange way that seems to have gone away
            // mysteriously (bad build?).
            // REVIEW: enable this test afte Expr transform is available. Currently maml breaks on xf=Expr setting
            // Run_TrainTest(TestLearners.PCAAnomalyDefault, TestDatasets.azureCounterUnlabeled, summary: true);

            Done();
        }

        /// <summary>
        ///A test for one-class svm (libsvm wrapper)
        ///</summary>
        [Fact(Skip = "Need CoreTLC specific baseline update")]
        [TestCategory("Anomaly")]
        public void OneClassSvmLibsvmWrapperTest()
        {
            // We don't use the predictor that uses the MKL library, because results can be slightly different depending on the number of threads.
            Run_TrainTest(TestLearners.OneClassSvmLinear, TestDatasets.mnistOneClass, extraTag: "LinearKernel");
            Run_TrainTest(TestLearners.OneClassSvmPoly, TestDatasets.mnistOneClass, extraTag: "PolynomialKernel");
            Run_TrainTest(TestLearners.OneClassSvmRbf, TestDatasets.mnistOneClass, extraTag: "RbfKernel");
            Run_TrainTest(TestLearners.OneClassSvmSigmoid, TestDatasets.mnistOneClass, extraTag: "SigmoidKernel");
            Done();
        }

        /// <summary>
        ///A test for one-class svm (libsvm wrapper)
        ///</summary>
        [Fact(Skip = "Need CoreTLC specific baseline update")]
        [TestCategory("Anomaly")]
        public void OneClassSvmLibsvmWrapperDenseTest()
        {
            // We don't use the predictor that uses the MKL library, because results can be slightly different depending on the number of threads.
            Run_TrainTest(TestLearners.OneClassSvmLinear, TestDatasets.breastCancerOneClass, extraTag: "LinearKernel");
            Run_TrainTest(TestLearners.OneClassSvmPoly, TestDatasets.breastCancerOneClass, extraTag: "PolynomialKernel");
            Run_TrainTest(TestLearners.OneClassSvmRbf, TestDatasets.breastCancerOneClass, extraTag: "RbfKernel");
            Run_TrainTest(TestLearners.OneClassSvmSigmoid, TestDatasets.breastCancerOneClass, extraTag: "SigmoidKernel");
            Done();
        }

#if !CORECLR
        /// <summary>
        ///A test for one-class svm (libsvm wrapper)
        ///</summary>
        [Fact(Skip = "Need CoreTLC specific baseline update")]
        [TestCategory("Anomaly")]
        public void CompareSvmPredictorResultsToLibSvm()
        {
            using (var env = new TlcEnvironment(1, conc: 1))
            {
                IDataView trainView = new TextLoader(env, new TextLoader.Arguments(), new MultiFileSource(GetDataPath(TestDatasets.mnistOneClass.trainFilename)));
                trainView =
                    NormalizeTransform.Create(env,
                        new NormalizeTransform.MinMaxArguments()
                        {
                            Column = new[] { new NormalizeTransform.AffineColumn() { Name = "Features", Source = "Features" } }
                        },
                     trainView);
                var trainData = new RoleMappedData(trainView, "Label", "Features");
                IDataView testView = new TextLoader(env, new TextLoader.Arguments(), new MultiFileSource(GetDataPath(TestDatasets.mnistOneClass.testFilename)));
                ApplyTransformUtils.ApplyAllTransformsToData(env, trainView, testView);
                var testData = new RoleMappedData(testView, "Label", "Features");

                CompareSvmToLibSvmCore("linear kernel", "LinearKernel", env, trainData, testData);
                CompareSvmToLibSvmCore("polynomial kernel", "PolynomialKernel{d=2}", env, trainData, testData);
                CompareSvmToLibSvmCore("RBF kernel", "RbfKernel", env, trainData, testData);
                CompareSvmToLibSvmCore("sigmoid kernel", "SigmoidKernel", env, trainData, testData);
            }

            Done();
        }
#endif

        private const float Epsilon = 0.0004f; // Do not use Single.Epsilon as it is not commonly-accepted machine epsilon.
        private const float MaxRelError = 0.000005f;

        public TestPredictors(ITestOutputHelper helper) : base(helper)
        {
        }

#if !CORECLR
        private void CompareSvmToLibSvmCore(string kernelType, string kernel, IHostEnvironment env, RoleMappedData trainData, RoleMappedData testData)
        {
            Contracts.Assert(testData.Schema.Feature != null);

            var args = new OneClassSvmTrainer.Arguments();
            CmdParser.ParseArguments(env, "ker=" + kernel, args);

            var trainer1 = new OneClassSvmTrainer(env, args);
            var trainer2 = new OneClassSvmTrainer(env, args);

            trainer1.Train(trainData);
            var predictor1 = (IValueMapper)trainer1.CreatePredictor();

            LibSvmInterface.ModelHandle predictor2;
            trainer2.TrainCore(trainData, out predictor2);
            LibSvmInterface.ChangeSvmType(predictor2, 4);

            var predictions1 = new List<Float>();
            var predictions2 = new List<Float>();

            int instanceNum = 0;
            int colFeat = testData.Schema.Feature.Index;
            using (var cursor = testData.Data.GetRowCursor(col => col == colFeat))
            {
                Float res1 = 0;
                var buf = default(VBuffer<Float>);
                var getter = cursor.GetGetter<VBuffer<Float>>(colFeat);
                var map1 = predictor1.GetMapper<VBuffer<Float>, Float>();
                while (cursor.MoveNext())
                {
                    getter(ref buf);
                    map1(ref buf, ref res1);

                    Float res2;
                    unsafe
                    {
                        if (buf.IsDense)
                        {
                            fixed (float* pValues = buf.Values)
                                res2 = -LibSvmInterface.SvmPredictDense(predictor2, pValues, buf.Length);
                        }
                        else
                        {
                            fixed (float* pValues = buf.Values)
                            fixed (int* pIndices = buf.Indices)
                                res2 = -LibSvmInterface.SvmPredictSparse(predictor2, pValues, pIndices, buf.Count);
                        }
                    }

                    predictions1.Add(res1);
                    predictions2.Add(res2);
                    Assert.IsTrue(AreEqual(res1, res2, MaxRelError, Epsilon),
                        "Found prediction that does not match the libsvm prediction in line {0}, using {1}",
                        instanceNum, kernelType);
                    instanceNum++;
                }
            }

            LibSvmInterface.FreeSvmModel(ref predictor2);

            var predArray1 = predictions1.ToArray();
            var predArray2 = predictions2.ToArray();
            Array.Sort(predArray2, predArray1);

            for (int i = 0; i < predictions1.Count - 1; i++)
            {
                Assert.IsTrue(IsLessThanOrEqual(predArray1[i], predArray1[i + 1], MaxRelError, Epsilon),
                    "Different ordering of our results and libsvm results");
            }
        }
#endif
        private bool IsLessThanOrEqual(Float a, Float b, Float maxRelError, Float maxAbsError)
        {
            if (a <= b)
                return true;
            Float diff = a - b;
            if (diff <= maxAbsError)
                return true;
            return diff <= maxRelError * a;
        }

        private bool AreEqual(Float a, Float b, Float maxRelError, Float maxAbsError)
        {
            Float diff = Math.Abs(a - b);
            if (diff <= maxAbsError)
                return true;
            Float largest = Math.Max(Math.Abs(a), Math.Abs(b));
            return diff < largest * maxRelError;
        }
    }

#if OLD_TESTS // REVIEW: Some of this should be ported to the new world.
    public sealed partial class TestPredictorsOld
    {
#if OLD_TESTS // REVIEW: Need to port this old time series functionality to the new world.
        [Fact(Skip = "Need CoreTLC specific baseline update")]
        [TestCategory("Anomaly")]
        [TestCategory("Time Series")]
        public void TimeSeriesAnomalyDetectorTest1()
        {
            const string dir = "Anomaly";
            const string windowDataFile = "AppFailure-unlabeled.windowed.txt";
            const string consName = "LeastSquares.AppFailure-test-out.txt";

            var dataset = TestDatasets.AppFailure;
            var windowDataPath = DeleteOutputPath(dir, windowDataFile);

            //Test window features creation
            var windowsGenerationArgs = "/c CreateInstances " + GetDataPath(dataset.trainFilename) +
                                        " /inst=Text{sep=, name=0 attr=2 nolabel=+} /writer=WindowWriter{size=45 stride=25} /cifile="
                                        + windowDataPath + " /rs=1 /disableTracking=+";
            TestPredictorMain.MainWithArgs(windowsGenerationArgs);
            CheckEquality(dir, windowDataFile);

            //Test Least squares predictor
            ConsoleGrabber consoleGrabber;
            using (consoleGrabber = new ConsoleGrabber())
            {
                var testArgs = "/c Test " + windowDataPath + " /inst=Text{name=0 nolabel=+} /pred=LeastSquaresAnom /rs=1 /disableTracking=+";
                int res = TestPredictorMain.MainWithArgs(testArgs);
                if (res != 0)
                    Log("*** Predictor returned {0}", res);
            }
            string consOutPath = DeleteOutputPath(dir, consName);
            consoleGrabber.Save(consOutPath);
            CheckEqualityNormalized(dir, consName);

            Done();
        }
#endif

#if OLD_TESTS // REVIEW: Figure out what to do with this in the IDV world.
        [Fact(Skip = "Need CoreTLC specific baseline update")]
        [TestCategory("Anomaly")]
        [TestCategory("Time Series")]
        public void StreamingTimeSeriesAnomalyDetectorTest()
        {
            const string dir = "Anomaly";

            var instArgs = new TlcTextInstances.Arguments();
            CmdParser.ParseArguments("sep=, name=0 nolabel=+", instArgs);
            var dataset = TestDatasets.AppFailure;
            var instances = new TlcTextInstances(instArgs, GetDataPath(dataset.trainFilename));

            var predictor = new OLSAnomalyDetector(45, (Float)0.1);
            var sb = new StringBuilder().AppendLine("Instance\tAnomaly Score\tBad anomaly?");
            foreach (var instance in instances)
            {
                Float score, trend;
                if (predictor.Classify(instance.Features[0], out score, out trend))
                    sb.AppendFormat("{0}\t{1:G4}\t{2}", instance.Name, score, trend > 0).AppendLine(); // trigger alert
            }

            const string outFile = "StreamingLeastSquares-out.txt";
            File.WriteAllText(DeleteOutputPath(dir, outFile), sb.ToString());
            CheckEquality(dir, outFile);

            Done();
        }
#endif

#if OLD_TESTS // REVIEW: Need to port Tremble to the new world.
        /// <summary>
        /// A test for tremble binary classifier using logistic regression 
        /// in leaf and interior nodes
        /// </summary>
        [Fact(Skip = "Need CoreTLC specific baseline update")]
        [TestCategory("Binary")]
        [TestCategory("TrembleDecisionTree")]
        public void BinaryClassifierTrembleTest()
        {
            var binaryPredictors = new[] { TestLearners.BinaryTrembleDecisionTreeLR };
            var datasets = new[] {
                TestDatasets.breastCancer,
                TestDatasets.adultCatAsAtt,
                TestDatasets.adultSparseWithCatAsAtt,
            };
            RunAllTests(binaryPredictors, datasets);
            Done();
        }

        /// <summary>
        /// A test for tremble multi-class classifier using logistic regression 
        /// in leaf and interior nodes
        /// </summary>
        [Fact(Skip = "Need CoreTLC specific baseline update")]
        [TestCategory("MultiClass")]
        [TestCategory("TrembleDecisionTree")]
        public void MultiClassClassifierTrembleTest()
        {
            var multiClassPredictors = new[] { TestLearners.MultiClassTrembleDecisionTreeLR };
            var multiClassClassificationDatasets = new List<TestDataset>();
            multiClassClassificationDatasets.Add(TestDatasets.iris);
            multiClassClassificationDatasets.Add(TestDatasets.adultCatAsAtt);
            multiClassClassificationDatasets.Add(TestDatasets.adultSparseWithCatAsAtt);
            RunAllTests(multiClassPredictors, multiClassClassificationDatasets);
            Done();
        }

        /// <summary>
        /// A test for tremble default decision tree binary classifier
        /// </summary>
        [Fact(Skip = "Need CoreTLC specific baseline update")]
        [TestCategory("Binary")]
        [TestCategory("TrembleDecisionTree"), Priority(2)]
        public void BinaryClassifierDecisionTreeTest()
        {
            var binaryPredictors = new[] { TestLearners.BinaryDecisionTreeDefault, TestLearners.BinaryDecisionTreeGini, 
                TestLearners.BinaryDecisionTreePruning, TestLearners.BinaryDecisionTreeModified };
            var binaryClassificationDatasets = new List<TestDataset>();
            binaryClassificationDatasets.Add(TestDatasets.breastCancer);
            binaryClassificationDatasets.Add(TestDatasets.adultCatAsAtt);
            binaryClassificationDatasets.Add(TestDatasets.adultSparseWithCatAsAtt);
            RunAllTests(binaryPredictors, binaryClassificationDatasets);
            Done();
        }

        /// <summary>
        /// A test for tremble default decision tree binary classifier on weighted data sets
        /// </summary>
        [Fact(Skip = "Need CoreTLC specific baseline update")]
        [TestCategory("Binary")]
        [TestCategory("Weighting Predictors")]
        [TestCategory("TrembleDecisionTree"), Priority(2)]
        public void BinaryClassifierDecisionTreeWeightingTest()
        {
            var binaryPredictors = new[] { TestLearners.BinaryDecisionTreeDefault, TestLearners.BinaryDecisionTreeGini, 
                TestLearners.BinaryDecisionTreePruning, TestLearners.BinaryDecisionTreeModified, TestLearners.BinaryDecisionTreeRewt };
            var binaryClassificationDatasets = GetDatasetsForClassificationWeightingPredictorsTest();
            RunAllTests(binaryPredictors, binaryClassificationDatasets);
            Done();
        }

        /// <summary>
        /// A test for tremble default decision tree multi-class classifier
        /// </summary>
        [Fact(Skip = "Need CoreTLC specific baseline update")]
        [TestCategory("MultiClass")]
        [TestCategory("TrembleDecisionTree"), Priority(2)]
        public void MultiClassClassifierDecisionTreeTest()
        {
            var multiClassPredictors = new[] { TestLearners.MultiClassDecisionTreeDefault, TestLearners.MultiClassDecisionTreeGini, 
                TestLearners.MultiClassDecisionTreePruning, TestLearners.MultiClassDecisionTreeModified };
            var multiClassClassificationDatasets = new List<TestDataset>();
            multiClassClassificationDatasets.Add(TestDatasets.iris);
            multiClassClassificationDatasets.Add(TestDatasets.adultCatAsAtt);
            multiClassClassificationDatasets.Add(TestDatasets.adultSparseWithCatAsAtt);
            RunAllTests(multiClassPredictors, multiClassClassificationDatasets);
            Done();
        }

        /// <summary>
        /// A test for tremble default decision tree multi-class classifier on weighted data sets
        /// </summary>
        [Fact(Skip = "Need CoreTLC specific baseline update")]
        [TestCategory("MultiClass")]
        [TestCategory("Weighting Predictors")]
        [TestCategory("TrembleDecisionTree"), Priority(2)]
        public void MultiClassifierDecisionTreeWeightingTest()
        {
            var multiClassPredictors = new[] { TestLearners.MultiClassDecisionTreeDefault, TestLearners.MultiClassDecisionTreeGini, 
                TestLearners.MultiClassDecisionTreePruning, TestLearners.MultiClassDecisionTreeModified };
            var binaryClassificationDatasets = new List<TestDataset>(GetDatasetsForClassificationWeightingPredictorsTest());
            RunAllTests(multiClassPredictors, binaryClassificationDatasets);
            Done();
        }
#endif
    }
#endif

    public sealed partial class TestPredictors
    {
        /// <summary>
        ///A test for binary classifiers
        ///</summary>
        [Fact(Skip = "Need CoreTLC specific baseline update")]
        [TestCategory("Binary")]
        [TestCategory("LDSVM")]
        public void BinaryClassifierLDSvmTest()
        {
            var binaryPredictors = new[] { TestLearners.LDSVMDefault };
            var binaryClassificationDatasets = GetDatasetsForBinaryClassifierBaseTest();
            RunAllTests(binaryPredictors, binaryClassificationDatasets);
            Done();
        }

        /// <summary>
        ///A test for binary classifiers
        ///</summary>
        [Fact(Skip = "Need CoreTLC specific baseline update")]
        [TestCategory("Binary")]
        [TestCategory("LDSVM")]
        public void BinaryClassifierLDSvmNoBiasTest()
        {
            var binaryPredictors = new[] { TestLearners.LDSVMNoBias };
            var binaryClassificationDatasets = GetDatasetsForBinaryClassifierBaseTest();
            RunAllTests(binaryPredictors, binaryClassificationDatasets);
            Done();
        }

        /// <summary>
        ///A test for binary classifiers
        ///</summary>
        [Fact(Skip = "Need CoreTLC specific baseline update")]
        [TestCategory("Binary")]
        [TestCategory("LDSVM")]
        public void BinaryClassifierLDSvmNoNormTest()
        {
            var binaryPredictors = new[] { TestLearners.LDSvmNoNorm };
            var binaryClassificationDatasets = GetDatasetsForBinaryClassifierBaseTest();
            RunAllTests(binaryPredictors, binaryClassificationDatasets);
            Done();
        }

        /// <summary>
        ///A test for binary classifiers
        ///</summary>
        [Fact(Skip = "Need CoreTLC specific baseline update")]
        [TestCategory("Binary")]
        [TestCategory("LDSVM")]
        public void BinaryClassifierLDSvmNoCalibTest()
        {
            var binaryPredictors = new[] { TestLearners.LDSvmNoCalib };
            var binaryClassificationDatasets = GetDatasetsForBinaryClassifierBaseTest();
            RunAllTests(binaryPredictors, binaryClassificationDatasets);
            Done();
        }

        /// <summary>
        /// A test for field-aware factorization machine.
        /// </summary>
        [Fact(Skip = "Need CoreTLC specific baseline update")]
        [TestCategory("Binary")]
        [TestCategory("FieldAwareFactorizationMachine")]
        public void BinaryClassifierFieldAwareFactorizationMachineTest()
        {
            var binaryPredictors = new[] { TestLearners.FieldAwareFactorizationMachine };
            var binaryClassificationDatasets = GetDatasetsForBinaryClassifierBaseTest();
            RunAllTests(binaryPredictors, binaryClassificationDatasets);
            Done();
        }

        /// <summary>
        /// Multiclass Naive Bayes test.
        /// </summary>
        [Fact(Skip = "Need CoreTLC specific baseline update")]
        [TestCategory("Multiclass")]
        [TestCategory("Multi Class Naive Bayes Classifier")]
        public void MulticlassNaiveBayes()
        {
            RunOneAllTests(TestLearners.MulticlassNaiveBayesClassifier, TestDatasets.breastCancerSparseBinaryFeatures);
            Done();
        }
    }

#if OLD_TESTS // REVIEW: We should have some tests that verify we can't deserialize old models.
    public sealed partial class TestPredictorsOld
    {
        [Fact(Skip = "Need CoreTLC specific baseline update")]
        [TestCategory("CreateInstances")]
        [TestCategory("FeatureHandler")]
        public void TestFeatureHandlerModelReuse()
        {
            string trainData = GetDataPath(TestDatasets.breastCancer.trainFilename);
            string dataModelFile = DeleteOutputPath(TestContext.TestName + "-data-model.zip");
            string ciFile = DeleteOutputPath(TestContext.TestName + "-ci.tsv");
            string argsString = string.Format(
                "/c CreateInstances {0} /inst Text{{text=1,2,3}} /m {1} /cifile {2}",
                trainData,
                dataModelFile,
                ciFile);
            var args = new TLCArguments();
            Assert.IsTrue(CmdParser.ParseArguments(argsString, args));
            RunExperiments.Run(args);

            // REVIEW: think of a test that would distinguish more dramatically the case when /im works and when it doesn't
            // Right now the only difference is in the output of the feature handler training.
            RunAllTests(
                new[] { TestLearners.logisticRegression_tlOld },
                new[] { TestDatasets.breastCancer },
                new[] { string.Format("/inst Text{{text=1,2,3}} /im {0}", dataModelFile) },
                "feature-handler-reuse"
                );

            Done();
        }
    }
#endif
}<|MERGE_RESOLUTION|>--- conflicted
+++ resolved
@@ -611,11 +611,7 @@
 
             var fastTree = combiner.CombineModels(fastTrees.Select(pm => pm.Predictor as IPredictorProducing<float>));
 
-<<<<<<< HEAD
-            var data = RoleMappedData.Create(idv, RoleMappedSchema.CreatePair(RoleMappedSchema.ColumnRole.Feature, "Features"));
-=======
             var data = new RoleMappedData(idv, label: null, feature: "Features");
->>>>>>> ae13dbb1
             var scored = ScoreModel.Score(Env, new ScoreModel.Input() { Data = idv, PredictorModel = new PredictorModel(Env, data, idv, fastTree) }).ScoredData;
             Assert.True(scored.Schema.TryGetColumnIndex("Score", out int scoreCol));
             Assert.True(scored.Schema.TryGetColumnIndex("Probability", out int probCol));
